package dpsink

import (
	"context"
	"errors"
	"sync/atomic"
	"testing"
	"time"
	"unsafe"

	"github.com/signalfx/golib/datapoint"
	"github.com/signalfx/golib/datapoint/dptest"
	"github.com/signalfx/golib/event"
	"github.com/signalfx/golib/log"
	"github.com/signalfx/golib/sfxclient"
	"github.com/signalfx/golib/timekeeper/timekeepertest"
	"github.com/signalfx/golib/trace"
	. "github.com/smartystreets/goconvey/convey"
	"github.com/stretchr/testify/assert"
)

<<<<<<< HEAD
const numTests = 22
=======
const numTests = 20
>>>>>>> 398ef770

func TestCounterSink(t *testing.T) {
	dps := []*datapoint.Datapoint{
		{},
		{},
	}
	ctx := context.Background()
	bs := dptest.NewBasicSink()
	count := &Counter{
		Logger: log.Discard,
	}
	histo := NewHistoCounter(count)
	middleSink := NextWrap(histo)(bs)
	go func() {
		// Allow time for us to get in the middle of a call
		time.Sleep(time.Millisecond)
		assert.Equal(t, int64(1), atomic.LoadInt64(&count.CallsInFlight), "After a sleep, should be in flight")
		datas := <-bs.PointsChan
		assert.Equal(t, 2, len(datas), "Original datas should be sent")
	}()
	log.IfErr(log.Panic, middleSink.AddDatapoints(ctx, dps))
	assert.Equal(t, int64(0), atomic.LoadInt64(&count.CallsInFlight), "Call is finished")
	assert.Equal(t, int64(0), atomic.LoadInt64(&count.TotalProcessErrors), "No errors so far (see above)")
	assert.Equal(t, numTests, len(histo.Datapoints()), "Just checking stats len()")
	assert.Equal(t, int64(16), atomic.LoadInt64(&count.IncomingDatapointsBatchSize), "Error reading bytes from the datapoints")

	bs.RetError(errors.New("nope"))
	if err := middleSink.AddDatapoints(ctx, dps); err == nil {
		t.Fatal("Expected an error!")
	}

	assert.Equal(t, int64(1), atomic.LoadInt64(&count.TotalProcessErrors), "Error should be sent through")
	assert.Equal(t, int64(32), atomic.LoadInt64(&count.IncomingDatapointsBatchSize), "Error reading bytes from the datapoints")
}

func TestCounterSinkEvent(t *testing.T) {
	es := []*event.Event{
		{},
		{},
	}
	ctx := context.Background()
	bs := dptest.NewBasicSink()
	count := &Counter{}
	histo := NewHistoCounter(count)
	middleSink := NextWrap(histo)(bs)
	go func() {
		// Allow time for us to get in the middle of a call
		time.Sleep(time.Millisecond)
		assert.Equal(t, int64(1), atomic.LoadInt64(&count.CallsInFlight), "After a sleep, should be in flight")
		datas := <-bs.EventsChan
		assert.Equal(t, 2, len(datas), "Original datas should be sent")
	}()
	log.IfErr(log.Panic, middleSink.AddEvents(ctx, es))
	assert.Equal(t, int64(0), atomic.LoadInt64(&count.CallsInFlight), "Call is finished")
	assert.Equal(t, int64(0), atomic.LoadInt64(&count.TotalProcessErrors), "No errors so far (see above)")
	assert.Equal(t, numTests, len(histo.Datapoints()), "Just checking stats len()")

	bs.RetError(errors.New("nope"))
	if err := middleSink.AddEvents(ctx, es); err == nil {
		t.Fatal("Expected an error!")
	}
	assert.Equal(t, int64(1), atomic.LoadInt64(&count.TotalProcessErrors), "Error should be sent through")
}

func TestCounterSinkTrace(t *testing.T) {
	es := []*trace.Span{
		{},
		{},
	}
	ctx := context.Background()
	bs := dptest.NewBasicSink()
	count := &Counter{}
	histo := NewHistoCounter(count)
	middleSink := trace.NextWrap(histo)(bs)
	go func() {
		// Allow time for us to get in the middle of a call
		time.Sleep(time.Millisecond)
		assert.Equal(t, int64(1), atomic.LoadInt64(&count.CallsInFlight), "After a sleep, should be in flight")
		datas := <-bs.TracesChan
		assert.Equal(t, 2, len(datas), "Original datas should be sent")
	}()
	log.IfErr(log.Panic, middleSink.AddSpans(ctx, es))
	assert.Equal(t, int64(0), atomic.LoadInt64(&count.CallsInFlight), "Call is finished")
	assert.Equal(t, int64(0), atomic.LoadInt64(&count.TotalProcessErrors), "No errors so far (see above)")
	assert.Equal(t, numTests, len(histo.Datapoints()), "Just checking stats len()")

	bs.RetError(errors.New("nope"))
	if err := middleSink.AddSpans(ctx, es); err == nil {
		t.Fatal("Expected an error!")
	}
	assert.Equal(t, int64(1), atomic.LoadInt64(&count.TotalProcessErrors), "Error should be sent through")
}

<<<<<<< HEAD
func dpNamed(name string, dps []*datapoint.Datapoint) *datapoint.Datapoint {
	for _, dp := range dps {
		if dp.Metric == name {
			return dp
		}
	}
	return nil
}

=======
>>>>>>> 398ef770
func TestDatapointBatchSize(t *testing.T) {
	dp1 := &datapoint.Datapoint{}
	dp1.Value = datapoint.NewIntValue(int64(123456))
	dp1.Timestamp = time.Now()
	dp1.Dimensions = make(map[string]string)
	dp1.Dimensions["name"] = "test1"
	dp1.Dimensions["location"] = "underEarth"
	dp1.Metric = "test1_underEarth"
	dp1.MetricType = datapoint.Gauge

	dp2 := &datapoint.Datapoint{}
	dp2.Value = datapoint.NewIntValue(int64(12345678))
	dp2.Timestamp = time.Now()
	dp2.Dimensions = make(map[string]string)
	dp2.Dimensions["name"] = "test2"
	dp2.Dimensions["location"] = "inTheSky"
	dp2.Metric = "test2_inTheSky"
	dp2.MetricType = datapoint.Counter

<<<<<<< HEAD
	count := &Counter{
		Logger:                      log.Discard,
		IncomingDatapointsBatchSize: sfxclient.NewRollingBucket("incoming_datapoint_batch_size", map[string]string{"path": "server"}),
	}
	r := count.IncomingDatapointsBatchSize
	tk := timekeepertest.NewStubClock(time.Now())
	r.Timer = tk
	Convey("Get datapoints should work", t, func() {
		dps := r.Datapoints()
		So(len(dps), ShouldEqual, 3)
		So(dpNamed("incoming_datapoint_batch_size.sum", dps).Value.String(), ShouldEqual, "0")
	})

	Convey("Unadvanced clock should get only the normal points", t, func() {
		r.Add(float64(dp1.Value.(datapoint.IntValue).Int()))
		dps := r.Datapoints()
		So(len(dps), ShouldEqual, 3)
		So(dpNamed("incoming_datapoint_batch_size.sum", dps).Value.String(), ShouldEqual, dp1.Value.String())
	})

	Convey("Advanced clock should get the one point", t, func() {
		r.Add(float64(dp1.Value.(datapoint.IntValue).Int()))
		tk.Incr(r.BucketWidth)
		r.Add(float64(dp2.Value.(datapoint.IntValue).Int()))
		dps := r.Datapoints()
		So(len(dps), ShouldEqual, 3+len(r.Quantiles)+2)
		So(dpNamed("incoming_datapoint_batch_size.sum", dps).Value.String(), ShouldEqual, "12592590")
		So(dpNamed("incoming_datapoint_batch_size.p90", dps).Value.String(), ShouldEqual, "123456")
	})

	Convey("Percentiles testing for datapoints batch size", t, func() {
		tk.Incr(r.BucketWidth)
		for i := 1; i <= 100; i++ {
			r.Add(float64(i * 1000))
		}
		dps := r.Datapoints()
		So(dpNamed("incoming_datapoint_batch_size.sum", dps).Value.String(), ShouldEqual, "17642590")
		So(dpNamed("incoming_datapoint_batch_size.p25", dps).Value.String(), ShouldEqual, "12345678")
		So(dpNamed("incoming_datapoint_batch_size.p50", dps).Value.String(), ShouldEqual, "12345678")
		So(dpNamed("incoming_datapoint_batch_size.p90", dps).Value.String(), ShouldEqual, "12345678")
		So(dpNamed("incoming_datapoint_batch_size.p99", dps).Value.String(), ShouldEqual, "12345678")
		So(dpNamed("incoming_datapoint_batch_size.min", dps).Value.String(), ShouldEqual, "12345678")
		So(dpNamed("incoming_datapoint_batch_size.max", dps).Value.String(), ShouldEqual, "12345678")
=======
	dps := []*datapoint.Datapoint{dp1, dp2}

	count := &Counter{
		Logger: log.Discard,
	}

	Convey("Counting Datapoints batch size", t, func() {
		count.countIncomingBatchSize(dps)
		expectedBatchSize := int64(0)
		for _, point := range dps {
			expectedBatchSize += int64(unsafe.Sizeof(point))
		}
		assert.Equal(t, expectedBatchSize, atomic.LoadInt64(&count.IncomingDatapointsBatchSize), "datapoint batch size calculation error")
>>>>>>> 398ef770
	})
}<|MERGE_RESOLUTION|>--- conflicted
+++ resolved
@@ -6,7 +6,6 @@
 	"sync/atomic"
 	"testing"
 	"time"
-	"unsafe"
 
 	"github.com/signalfx/golib/datapoint"
 	"github.com/signalfx/golib/datapoint/dptest"
@@ -19,11 +18,7 @@
 	"github.com/stretchr/testify/assert"
 )
 
-<<<<<<< HEAD
 const numTests = 22
-=======
-const numTests = 20
->>>>>>> 398ef770
 
 func TestCounterSink(t *testing.T) {
 	dps := []*datapoint.Datapoint{
@@ -48,7 +43,6 @@
 	assert.Equal(t, int64(0), atomic.LoadInt64(&count.CallsInFlight), "Call is finished")
 	assert.Equal(t, int64(0), atomic.LoadInt64(&count.TotalProcessErrors), "No errors so far (see above)")
 	assert.Equal(t, numTests, len(histo.Datapoints()), "Just checking stats len()")
-	assert.Equal(t, int64(16), atomic.LoadInt64(&count.IncomingDatapointsBatchSize), "Error reading bytes from the datapoints")
 
 	bs.RetError(errors.New("nope"))
 	if err := middleSink.AddDatapoints(ctx, dps); err == nil {
@@ -56,7 +50,6 @@
 	}
 
 	assert.Equal(t, int64(1), atomic.LoadInt64(&count.TotalProcessErrors), "Error should be sent through")
-	assert.Equal(t, int64(32), atomic.LoadInt64(&count.IncomingDatapointsBatchSize), "Error reading bytes from the datapoints")
 }
 
 func TestCounterSinkEvent(t *testing.T) {
@@ -117,7 +110,6 @@
 	assert.Equal(t, int64(1), atomic.LoadInt64(&count.TotalProcessErrors), "Error should be sent through")
 }
 
-<<<<<<< HEAD
 func dpNamed(name string, dps []*datapoint.Datapoint) *datapoint.Datapoint {
 	for _, dp := range dps {
 		if dp.Metric == name {
@@ -127,8 +119,6 @@
 	return nil
 }
 
-=======
->>>>>>> 398ef770
 func TestDatapointBatchSize(t *testing.T) {
 	dp1 := &datapoint.Datapoint{}
 	dp1.Value = datapoint.NewIntValue(int64(123456))
@@ -148,10 +138,9 @@
 	dp2.Metric = "test2_inTheSky"
 	dp2.MetricType = datapoint.Counter
 
-<<<<<<< HEAD
 	count := &Counter{
 		Logger:                      log.Discard,
-		IncomingDatapointsBatchSize: sfxclient.NewRollingBucket("incoming_datapoint_batch_size", map[string]string{"path": "server"}),
+		IncomingDatapointsBatchSize: sfxclient.NewRollingBucket("batch_sizes", map[string]string{"path": "server"}),
 	}
 	r := count.IncomingDatapointsBatchSize
 	tk := timekeepertest.NewStubClock(time.Now())
@@ -159,14 +148,14 @@
 	Convey("Get datapoints should work", t, func() {
 		dps := r.Datapoints()
 		So(len(dps), ShouldEqual, 3)
-		So(dpNamed("incoming_datapoint_batch_size.sum", dps).Value.String(), ShouldEqual, "0")
+		So(dpNamed("batch_sizes.sum", dps).Value.String(), ShouldEqual, "0")
 	})
 
 	Convey("Unadvanced clock should get only the normal points", t, func() {
 		r.Add(float64(dp1.Value.(datapoint.IntValue).Int()))
 		dps := r.Datapoints()
 		So(len(dps), ShouldEqual, 3)
-		So(dpNamed("incoming_datapoint_batch_size.sum", dps).Value.String(), ShouldEqual, dp1.Value.String())
+		So(dpNamed("batch_sizes.sum", dps).Value.String(), ShouldEqual, dp1.Value.String())
 	})
 
 	Convey("Advanced clock should get the one point", t, func() {
@@ -175,8 +164,8 @@
 		r.Add(float64(dp2.Value.(datapoint.IntValue).Int()))
 		dps := r.Datapoints()
 		So(len(dps), ShouldEqual, 3+len(r.Quantiles)+2)
-		So(dpNamed("incoming_datapoint_batch_size.sum", dps).Value.String(), ShouldEqual, "12592590")
-		So(dpNamed("incoming_datapoint_batch_size.p90", dps).Value.String(), ShouldEqual, "123456")
+		So(dpNamed("batch_sizes.sum", dps).Value.String(), ShouldEqual, "12592590")
+		So(dpNamed("batch_sizes.p90", dps).Value.String(), ShouldEqual, "123456")
 	})
 
 	Convey("Percentiles testing for datapoints batch size", t, func() {
@@ -185,27 +174,13 @@
 			r.Add(float64(i * 1000))
 		}
 		dps := r.Datapoints()
-		So(dpNamed("incoming_datapoint_batch_size.sum", dps).Value.String(), ShouldEqual, "17642590")
-		So(dpNamed("incoming_datapoint_batch_size.p25", dps).Value.String(), ShouldEqual, "12345678")
-		So(dpNamed("incoming_datapoint_batch_size.p50", dps).Value.String(), ShouldEqual, "12345678")
-		So(dpNamed("incoming_datapoint_batch_size.p90", dps).Value.String(), ShouldEqual, "12345678")
-		So(dpNamed("incoming_datapoint_batch_size.p99", dps).Value.String(), ShouldEqual, "12345678")
-		So(dpNamed("incoming_datapoint_batch_size.min", dps).Value.String(), ShouldEqual, "12345678")
-		So(dpNamed("incoming_datapoint_batch_size.max", dps).Value.String(), ShouldEqual, "12345678")
-=======
-	dps := []*datapoint.Datapoint{dp1, dp2}
+		So(dpNamed("batch_sizes.sum", dps).Value.String(), ShouldEqual, "17642590")
+		So(dpNamed("batch_sizes.p25", dps).Value.String(), ShouldEqual, "12345678")
+		So(dpNamed("batch_sizes.p50", dps).Value.String(), ShouldEqual, "12345678")
+		So(dpNamed("batch_sizes.p90", dps).Value.String(), ShouldEqual, "12345678")
+		So(dpNamed("batch_sizes.p99", dps).Value.String(), ShouldEqual, "12345678")
+		So(dpNamed("batch_sizes.min", dps).Value.String(), ShouldEqual, "12345678")
+		So(dpNamed("batch_sizes.max", dps).Value.String(), ShouldEqual, "12345678")
 
-	count := &Counter{
-		Logger: log.Discard,
-	}
-
-	Convey("Counting Datapoints batch size", t, func() {
-		count.countIncomingBatchSize(dps)
-		expectedBatchSize := int64(0)
-		for _, point := range dps {
-			expectedBatchSize += int64(unsafe.Sizeof(point))
-		}
-		assert.Equal(t, expectedBatchSize, atomic.LoadInt64(&count.IncomingDatapointsBatchSize), "datapoint batch size calculation error")
->>>>>>> 398ef770
 	})
 }