--- conflicted
+++ resolved
@@ -6,7 +6,6 @@
 	"sync/atomic"
 	"testing"
 	"time"
-	"unsafe"
 
 	"github.com/signalfx/golib/datapoint"
 	"github.com/signalfx/golib/datapoint/dptest"
@@ -19,11 +18,7 @@
 	"github.com/stretchr/testify/assert"
 )
 
-<<<<<<< HEAD
 const numTests = 22
-=======
-const numTests = 20
->>>>>>> 398ef770
 
 func TestCounterSink(t *testing.T) {
 	dps := []*datapoint.Datapoint{
@@ -48,7 +43,6 @@
 	assert.Equal(t, int64(0), atomic.LoadInt64(&count.CallsInFlight), "Call is finished")
 	assert.Equal(t, int64(0), atomic.LoadInt64(&count.TotalProcessErrors), "No errors so far (see above)")
 	assert.Equal(t, numTests, len(histo.Datapoints()), "Just checking stats len()")
-	assert.Equal(t, int64(16), atomic.LoadInt64(&count.IncomingDatapointsBatchSize), "Error reading bytes from the datapoints")
 
 	bs.RetError(errors.New("nope"))
 	if err := middleSink.AddDatapoints(ctx, dps); err == nil {
@@ -56,7 +50,6 @@
 	}
 
 	assert.Equal(t, int64(1), atomic.LoadInt64(&count.TotalProcessErrors), "Error should be sent through")
-	assert.Equal(t, int64(32), atomic.LoadInt64(&count.IncomingDatapointsBatchSize), "Error reading bytes from the datapoints")
 }
 
 func TestCounterSinkEvent(t *testing.T) {
@@ -117,7 +110,6 @@
 	assert.Equal(t, int64(1), atomic.LoadInt64(&count.TotalProcessErrors), "Error should be sent through")
 }
 
-<<<<<<< HEAD
 func dpNamed(name string, dps []*datapoint.Datapoint) *datapoint.Datapoint {
 	for _, dp := range dps {
 		if dp.Metric == name {
@@ -127,8 +119,6 @@
 	return nil
 }
 
-=======
->>>>>>> 398ef770
 func TestDatapointBatchSize(t *testing.T) {
 	dp1 := &datapoint.Datapoint{}
 	dp1.Value = datapoint.NewIntValue(int64(123456))
@@ -148,7 +138,6 @@
 	dp2.Metric = "test2_inTheSky"
 	dp2.MetricType = datapoint.Counter
 
-<<<<<<< HEAD
 	count := &Counter{
 		Logger:                      log.Discard,
 		IncomingDatapointsBatchSize: sfxclient.NewRollingBucket("incoming_datapoint_batch_size", map[string]string{"path": "server"}),
@@ -192,20 +181,6 @@
 		So(dpNamed("incoming_datapoint_batch_size.p99", dps).Value.String(), ShouldEqual, "12345678")
 		So(dpNamed("incoming_datapoint_batch_size.min", dps).Value.String(), ShouldEqual, "12345678")
 		So(dpNamed("incoming_datapoint_batch_size.max", dps).Value.String(), ShouldEqual, "12345678")
-=======
-	dps := []*datapoint.Datapoint{dp1, dp2}
 
-	count := &Counter{
-		Logger: log.Discard,
-	}
-
-	Convey("Counting Datapoints batch size", t, func() {
-		count.countIncomingBatchSize(dps)
-		expectedBatchSize := int64(0)
-		for _, point := range dps {
-			expectedBatchSize += int64(unsafe.Sizeof(point))
-		}
-		assert.Equal(t, expectedBatchSize, atomic.LoadInt64(&count.IncomingDatapointsBatchSize), "datapoint batch size calculation error")
->>>>>>> 398ef770
 	})
 }